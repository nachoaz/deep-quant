--- conflicted
+++ resolved
@@ -107,27 +107,27 @@
             scaling_params = train_data.get_scaling_params(config.data_scaler)
             model.set_scaling_params(session,**scaling_params)
             print("done in %.2f seconds."%(time.time() - start_time))
+            #print(scaling_params['center'])
+            #print(scaling_params['scale'])
+            #exit(0)
 
         if config.early_stop is not None:
             print("Training will early stop without "
-                  "improvement after %d epochs." % config.early_stop)
+              "improvement after %d epochs."%config.early_stop)
 
         train_history = list()
         valid_history = list()
 
-        lr = model.set_learning_rate(session, config.learning_rate)
+        lr = model.set_learning_rate(session,config.learning_rate)
 
         train_data.cache(verbose=True)
         valid_data.cache(verbose=True)
 
         for i in range(config.max_epoch):
+
             (train_mse, valid_mse) = run_epoch(session, model, train_data, valid_data,
-<<<<<<< HEAD
-                                               keep_prob=config.keep_prob, passes=config.passes,
-=======
                                                keep_prob=config.keep_prob, 
                                                passes=config.passes,
->>>>>>> 78281135
                                                verbose=True)
             print( ('Epoch: %d Train MSE: %.6f Valid MSE: %.6f Learning rate: %.4f') %
                   (i + 1, train_mse, valid_mse, lr) )
