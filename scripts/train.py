# Copyright 2016 Euclidean Technologies Management LLC All Rights Reserved.
#
# Licensed under the Apache License, Version 2.0 (the "License");
# you may not use this file except in compliance with the License.
# You may obtain a copy of the License at
#
#     http://www.apache.org/licenses/LICENSE-2.0
#
# Unless required by applicable law or agreed to in writing, software
# distributed under the License is distributed on an "AS IS" BASIS,
# WITHOUT WARRANTIES OR CONDITIONS OF ANY KIND, either express or implied.
# See the License for the specific language governing permissions and
# limitations under the License.
# ==============================================================================

from __future__ import absolute_import
from __future__ import division
from __future__ import print_function

import time
import os
import sys
import copy

import numpy as np
import tensorflow as tf
import regex as re

from tensorflow.python.platform import gfile
from batch_generator import BatchGenerator

import model_utils

def pretty_progress(step, prog_int, dot_count):
  if ( (prog_int<=1) or (step % (int(prog_int)+1)) == 0):
    dot_count += 1; print('.',end=''); sys.stdout.flush()
  return dot_count

def run_epoch(session, model, train_data, valid_data,
                keep_prob=1.0, passes=1.0, verbose=False):

  if not train_data.num_batches > 0:
    raise RuntimeError("batch_size*num_unrollings is larger "
                         "than the training set size.")

  start_time = time.time()
  train_mse = valid_mse = 0.0
  dot_count = 0
  train_steps = int(passes*train_data.num_batches)
  valid_steps = valid_data.num_batches
  total_steps = train_steps+valid_steps
  prog_int = total_steps/100 # progress interval for stdout

  train_data.shuffle() # we want to randomly shuffle train data 
  valid_data.rewind()  # make sure we start a beggining

  print("Steps: %d "%total_steps,end=' ')


  
  for step in range(train_steps):
    batch = train_data.next_batch()
    if (step==0 or step==100):
      model.test_step(session,batch)
    train_mse += model.train_step(session, batch, keep_prob=keep_prob)
    if verbose: dot_count = pretty_progress(step,prog_int,dot_count)

  exit()
  # Look at train out
  #print()
  #batch = train_data.next_batch()
  #model.test_step(session, batch, training=False)
      
  for step in range(valid_steps):
    batch = valid_data.next_batch()
    (mse,_) = model.step(session, batch)
    valid_mse += mse
    if verbose: dot_count = pretty_progress(train_steps+step,prog_int,dot_count)

  # Look at test out
  #print()
  #batch = valid_data.next_batch()
  #model.test_step(session, batch, training=False)
      
  # evaluate validation data

  if verbose:
    print("."*(100-dot_count),end='')
    print(" passes: %.2f  "
          "speed: %.0f seconds" % (passes,(time.time() - start_time)) )
  sys.stdout.flush()

  return (train_mse/train_steps,valid_mse/valid_steps)

def train_model(config):

  train_path = model_utils.get_data_path(config.data_dir,config.datafile)

  print("Loading training data ...")
  batches = BatchGenerator(train_path,config)

  train_data = batches.train_batches()
  valid_data = batches.valid_batches()

  train_data.cache()
  valid_data.cache()
  
  tf_config = tf.ConfigProto( allow_soft_placement=True  ,
                              log_device_placement=False )

  with tf.Graph().as_default(), tf.Session(config=tf_config) as session:

    if config.seed is not None:
      tf.set_random_seed(config.seed)

    print("Constructing model ...")
    model = model_utils.get_model(session, config, verbose=True)

    if config.data_scaler is not None:
      start_time = time.time()
<<<<<<< HEAD
      print("Calculating scaling paramters ...", end=' ')
=======
      print("Calculating scaling parameters ...", end=' '); sys.stdout.flush()
>>>>>>> e44dbaa0
      scaling_params = train_data.get_scaling_params('RobustScaler')
      model.set_scaling_params(session,**scaling_params)
      print("done in %.2f seconds."%(time.time() - start_time))
      # print(scaling_params['center'])
      # print(scaling_params['scale'])
      
    if config.early_stop is not None:
      print("Training will early stop without "
        "improvement after %d epochs."%config.early_stop)
    
    train_history = list()
    valid_history = list()

    lr = model.set_learning_rate(session,config.learning_rate)
    
    for i in range(config.max_epoch):

      (train_mse, valid_mse) = run_epoch(session, model, train_data, valid_data,
                                          keep_prob=config.keep_prob, passes=config.passes,
                                          verbose=True)
      print( ('Epoch: %d Train MSE: %.6f Valid MSE: %.6f Learning rate: %.4f') %
            (i + 1, train_mse, valid_mse, lr) )
      sys.stdout.flush()

      train_history.append( train_mse )
      valid_history.append( valid_mse )
      
      if re.match("Gradient|Momentum",config.optimizer):
        lr = model_utils.adjust_learning_rate(session, model, lr, config.lr_decay, train_history )

      if not os.path.exists(config.model_dir):
        print("Creating directory %s" % config.model_dir)
        os.mkdir(config.model_dir)

      chkpt_file_prefix = "training.ckpt"
      if model_utils.stop_training(config,valid_history,chkpt_file_prefix):
        print("Training stopped.")
        quit()
      else:
        checkpoint_path = os.path.join(config.model_dir, chkpt_file_prefix)
        tf.train.Saver().save(session, checkpoint_path, global_step=i)
      <|MERGE_RESOLUTION|>--- conflicted
+++ resolved
@@ -65,7 +65,7 @@
     train_mse += model.train_step(session, batch, keep_prob=keep_prob)
     if verbose: dot_count = pretty_progress(step,prog_int,dot_count)
 
-  exit()
+  #exit()
   # Look at train out
   #print()
   #batch = train_data.next_batch()
@@ -118,11 +118,7 @@
 
     if config.data_scaler is not None:
       start_time = time.time()
-<<<<<<< HEAD
-      print("Calculating scaling paramters ...", end=' ')
-=======
       print("Calculating scaling parameters ...", end=' '); sys.stdout.flush()
->>>>>>> e44dbaa0
       scaling_params = train_data.get_scaling_params('RobustScaler')
       model.set_scaling_params(session,**scaling_params)
       print("done in %.2f seconds."%(time.time() - start_time))
