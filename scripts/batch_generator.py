# Copyright 2016 Euclidean Technologies Management LLC  All Rights Reserved.
#
# Licensed under the Apache License, Version 2.0 (the "License");
# you may not use this file except in compliance with the License.
# You may obtain a copy of the License at
#
#     http://www.apache.org/licenses/LICENSE-2.0
#
# Unless required by applicable law or agreed to in writing, software
# distributed under the License is distributed on an "AS IS" BASIS,
# WITHOUT WARRANTIES OR CONDITIONS OF ANY KIND, either express or implied.
# See the License for the specific language governing permissions and
# limitations under the License.
# ==============================================================================

import os
import time
import sys
import random
import pickle
import hashlib

import numpy as np
import pandas as pd
import sklearn.preprocessing

_MIN_SEQ_NORM = 1.0

class BatchGenerator(object):
    """
    BatchGenerator object takes a data file are returns an object with
    a next_batch() function. The next_batch() function yields a batch of data
    sequences from the datafile whose shape is specified by config.batch_size
    and config.num_unrollings.
    """
    def __init__(self, filename, config, validation=True, require_targets=True,
                     data=None, verbose=True):
        """
        Init a BatchGenerator
        """
        self._scaling_feature = config.scale_field
        self._num_unrollings = num_unrollings = config.num_unrollings
        self._stride = config.stride
        self._batch_size = batch_size = config.batch_size
        self._scaling_params = None
        
        assert( self._stride >= 1 )

        if data is None:
            if not os.path.isfile(filename):
                raise RuntimeError("The data file %s does not exists" % filename)
            data = pd.read_csv(filename,sep=' ', dtype={ config.key_field : str } )
            if config.end_date is not None:
                data = data.drop(data[data['date'] > config.end_date].index)

        self._data = data
        self._data_len = len(data)

        self._init_column_indices(config)
        #self._init_validation_set(config)
        #self._init_batch_cursor(config)

        self._config = config # save this around for train_batches() method
        
        # Setup the validation data
        self._validation_set = dict()
        if validation is True:
            if config.seed is not None:
                if verbose is True: print("setting random seed to "+str(config.seed))
                random.seed( config.seed )
                np.random.seed( config.seed )
            # get number of keys
            keys = list(set(data[config.key_field]))
            keys.sort()
            sample_size = int( config.validation_size * len(keys) )
            sample = random.sample(keys, sample_size)
            self._validation_set = dict(zip(sample,[1]*sample_size))
            if verbose is True:
                print("Num training entities: %d"%(len(keys)-sample_size))
                print("Num validation entities: %d"%sample_size)

        # Setup indexes into the sequences
        min_seq_length = self._stride * (num_unrollings-1) + 1
        steps = self._stride
        self._indices = list()
        last_key = ""
        cur_length = 1
        for i in range(self._data_len):
            # get active value
            key = data.iat[i,self._key_idx]
            pred_key = data.iat[i+steps, self._key_idx] if i+steps < len(data) else ""
            active = True if int(data.iat[i,self._active_idx]) else False
            if (key != last_key):
                cur_length = 1
            if ( (cur_length >= min_seq_length) and (active is True) ):
                # If targets are not required, we don't need the future
                # sequences to be there, otherwise we do
                if (not require_targets) or (key == pred_key):
                    self._indices.append(i-min_seq_length+1)
            cur_length += 1
            last_key = key

        if verbose is True:
            print("Number of batch indices: %d"%(len(self._indices)))
        # Create a cursor of equally spaced indices into the dataset. Each index
        # in the cursor points to one sequence in a batch and is used to keep
        # track of where we are in the dataset.
        batch_size = self._batch_size
        num_batches = len(self._indices) // batch_size
        self._index_cursor = [ offset * num_batches for offset in range(batch_size) ]
        self._init_index_cursor = self._index_cursor[:]
        self._num_batches = num_batches
        self._batch_cache = [None]*num_batches
        self._batch_cursor = 0

    def _get_indices_from_names(self,names):
        data = self._data
        assert(names.find('-') < len(names)-1 )
        assert(names.find('-') > 0 )
        (first,last) = names.split('-')
        start_idx = list(data.columns.values).index(first)
        end_idx = list(data.columns.values).index(last)
        assert(start_idx>=0)
        assert(start_idx <= end_idx )
        return [i for i in range(start_idx,end_idx+1)]
        
    def _init_column_indices(self,config):
        data = self._data

        assert( config.feature_fields is not None )
        assert( len(config.feature_fields) > 0 )

        self._feature_indices = self._get_indices_from_names( config.feature_fields )
        
        self._feature_names = list(data.columns.values[self._feature_indices])

        self._aux_indices = list()
        if config.aux_input_fields is not None:
            self._aux_indices =  self._get_indices_from_names( config.aux_input_fields )
            self._feature_names.extend( list(data.columns.values[self._aux_indices]) )
            
        config.num_inputs = self._num_inputs = len(self._feature_names)
        config.num_outputs = self._num_outputs = self._num_inputs - len( self._aux_indices )
        assert( 0 <= self._num_outputs <= self._num_inputs )
        
        self._key_idx = list(data.columns.values).index(config.key_field)
        self._target_idx = list(data.columns.values).index(config.target_field)
        self._active_idx = list(data.columns.values).index(config.active_field)
        self._date_idx = list(data.columns.values).index('date')


    def _init_validation_set(self, config):
        pass
    
    def _init_batch_cursor(self, config):
        pass

    def _get_normalizer(self,start_idx):
        idx = start_idx + (self._num_unrollings-1)*self._stride
        val = max(self._data.iloc[idx][self._scaling_feature],_MIN_SEQ_NORM)
        return val
        
    def _get_batch_normalizers(self):
        normalizers = list()
        for b in range(self._batch_size):
            cursor = self._index_cursor[b]
            start_idx = self._indices[cursor]
            s = self._get_normalizer(start_idx)
            normalizers.append(s)
        return np.array( normalizers )
           
    def _get_feature_vector(self,start_idx,cur_step):
        stride = self._stride
        data = self._data
        cur_idx = start_idx+cur_step*stride
        if cur_idx < self._data_len:
            s = self._get_normalizer(start_idx)
            x = data.iloc[cur_idx,self._feature_indices].as_matrix()
            y = np.divide(x,s)
            y_abs = np.absolute(y).astype(float)
            return np.multiply(np.sign(y),np.log1p(y_abs))
        else:
            return np.zeros(shape=[len(self._feature_indices)])

    def _get_aux_vector(self,start_idx,cur_step):
        stride = self._stride
        data = self._data
        cur_idx = start_idx+cur_step*stride
        if cur_idx < self._data_len:
            x = data.iloc[cur_idx,self._aux_indices].as_matrix()
            return x
        else:
            return np.zeros(shape=[len(self._aux_indices)])

    def _next_step(self, step):
        """
        Get next step in current batch.
        """
        x = np.zeros(shape=(self._batch_size, self._num_inputs), dtype=np.float)
        y = np.zeros(shape=(self._batch_size, self._num_outputs), dtype=np.float)
        
        attr = list()
        data = self._data
        key_idx = self._key_idx
        date_idx = self._date_idx
        stride = self._stride
        len1 = len(self._feature_indices)
        len2 = len(self._aux_indices)
        for b in range(self._batch_size):
            cursor = self._index_cursor[b]
            start_idx = self._indices[cursor]
            idx = start_idx + (step*stride)
            date = None
            key = None
            assert( idx < self._data_len )
            date = data.iat[idx,date_idx]
            key = data.iat[idx,key_idx]
            x[b,0:len1] = self._get_feature_vector(start_idx,step)
            y[b,0:len1] = self._get_feature_vector(start_idx,step+1)
            if len2 > 0:
                x[b,len1:len1+len2] = self._get_aux_vector(start_idx,step)
            attr.append((key,date))
        return x, y, attr

    def _next_batch(self):
        """Generate the next batch of sequences from the data.
        Returns:
          A batch of type Batch (see class def below)
        """
        normalizers = self._get_batch_normalizers( )
        
        inputs = list()
        targets = list()
        attribs = None
        for i in range(self._num_unrollings):
            x, y, attr = self._next_step(i)
            inputs.append(x)
            targets.append(y)
            attribs = attr

        assert(len(inputs)==len(targets))
        
        #############################################################################
        #   Set cursor for next batch
        #############################################################################
        batch_size = self._batch_size
        num_idxs = len(self._indices)
        self._index_cursor = [ (self._index_cursor[b]+1)%num_idxs for b in range(batch_size) ]

        return Batch(inputs, targets, attribs, normalizers)

    def next_batch(self):
        b = None

        # if batch_cache is empty, load it manually and same or from file
        # if batch_cache[0] is None:
        #   self._load_cache()
        # b = self._batch_cache[self._batch_cursor]
        
        if self._batch_cache[self._batch_cursor] is not None:
            b = self._batch_cache[self._batch_cursor]
        else:
            b = self._next_batch()
            self._batch_cache[self._batch_cursor] = b

        self._batch_cursor = (self._batch_cursor+1) % (self._num_batches)

        return b

    def get_scaling_params(self,scaler_class):
<<<<<<< HEAD
        
        if self._scaling_params is None:
            print(); print("Random number in scaling: %d"%(random.randrange(1000)))
            stride = self._stride
            data = self._data
            sample = list()
            for i in self._indices:
                step = random.randrange(self._num_unrollings)
                x1 = self._get_feature_vector(i,step)
                x2 = self._get_aux_vector(i,step)
                sample.append(np.append(x1,x2))

            scaler = None
            if hasattr(sklearn.preprocessing,scaler_class):
                scaler = getattr(sklearn.preprocessing,scaler_class)()
            else:
                raise RuntimeError("Unknown scaler = %s"%scaler_class)
=======
        stride = self._stride
        data = self._data
        sample = list()
        indices = random.sample(self._indices,min(len(self._indices),5000))
        for i in indices:
            step = np.random.randint(self._num_unrollings)
            x1 = self._get_feature_vector(i,step)
            x2 = self._get_aux_vector(i,step)
            sample.append(np.append(x1,x2))

        scaler = None
        if hasattr(sklearn.preprocessing,scaler_class):
            scaler = getattr(sklearn.preprocessing,scaler_class)()
        else:
            raise RuntimeError("Unknown scaler = %s"%scaler_class)
>>>>>>> e44dbaa0

            scaler.fit(sample)

            params = dict()
            params['center'] = scaler.center_ if hasattr(scaler,'center_') else scaler.mean_
            params['scale'] = scaler.scale_
            self._scaling_params = params
        
        return self._scaling_params


    def normalize_features():
        pass

    def get_raw_features(self,batch,idx,vec):
        len1 = len(self._feature_indices)
        len2 = len(self._aux_indices)
        n = batch.normalizers[idx]
        x = vec[0:len1]
        y = n * np.multiply(np.sign(x),np.expm1(np.fabs(x)))
        if len2 > 0 and len(vec) > len1:
            assert(len(vec)==len1+len2)
            y = np.append( y, vec[len1:len1+len2] )
        return y

    def _load_cache(self):
        start_time = time.time()
        print("Caching batches ...",end=' '); sys.stdout.flush()
        self.rewind()
        for _ in range(self.num_batches):
            b = self.next_batch()
        print("done in %.2f seconds."%(time.time() - start_time))
            
    def _get_cache_filename(self):
        key_list = list(set(self._data[self._config.key_field]))
        key_list.sort()
        keys = ''.join(key_list)
        uid = "%d-%d-%d-%s"%(self._num_unrollings,self._stride,self._batch_size,keys)
        hashed = hashlib.md5(uid.encode()).hexdigest()
        filename = "bcache-%s.pkl"%hashed
        # print(filename)
        return filename
        
    def cache(self):
        if self._batch_cache[-1] is not None:
            return
        # cache is empty
        if self._config.cache_id is None:
            self._load_cache()
        else:
            filename = self._get_cache_filename()
            dirname = './_bcache/'
            filename = dirname+filename
            if os.path.isdir(dirname) is not True:
                os.makedirs(dirname)
            if os.path.isfile(filename):
                start_time = time.time()
                print("Reading cache from %s ..."%filename, end=' ')
                self._batch_cache = pickle.load( open( filename, "rb" ) )
                print("done in %.2f seconds."%(time.time() - start_time))            
            else:
                self._load_cache()                
                start_time = time.time()
                print("Writing cache to %s ..."%filename, end=' ')
                pickle.dump( self._batch_cache, open( filename, "wb" ) )
                print("done in %.2f seconds."%(time.time() - start_time))            

    def train_batches(self):
        valid_keys = list(self._validation_set.keys())
        indexes = self._data[self._config.key_field].isin(valid_keys)
        train_data = self._data[~indexes]
        return BatchGenerator("", self._config, validation=False,
                                  data=train_data)

    def valid_batches(self):
        valid_keys = list(self._validation_set.keys())
        indexes = self._data[self._config.key_field].isin(valid_keys)
        valid_data = self._data[indexes]
        return BatchGenerator("", self._config, validation=False,
                                  data=valid_data)

    def shuffle(self):
        # We cannot shuffle until the entire dataset is cached
        if (self._batch_cache[-1] is not None):
            random.shuffle(self._batch_cache)
            (key,date) = self._batch_cache[0].attribs[0]
            print(); print("First Key %s %s"%(key,date))
            self._batch_cusror = 0
         
    def rewind(self):
        self._batch_cusror = 0

    @property
    def feature_names(self):
        return self._feature_names
        
    @property
    def dataframe(self):
        return self._data

    @property
    def num_batches(self):
        return self._num_batches

    @property
    def num_unrollings(self):
        return self._num_unrollings

    @property
    def num_inputs(self):
        return self._num_inputs

    @property
    def num_outputs(self):
        return self._num_outputs
    
class Batch(object):
    """
    """
    def __init__(self, inputs, targets, attribs, normalizers):
        self._inputs = inputs
        self._targets = targets
        self._attribs = attribs
        self._normalizers = normalizers

    @property
    def inputs(self):
        return self._inputs

    @property
    def targets(self):
        return self._targets

    @property
    def attribs(self):
        return self._attribs

    @property
    def normalizers(self):
        return self._normalizers
    <|MERGE_RESOLUTION|>--- conflicted
+++ resolved
@@ -268,10 +268,8 @@
         return b
 
     def get_scaling_params(self,scaler_class):
-<<<<<<< HEAD
-        
+
         if self._scaling_params is None:
-            print(); print("Random number in scaling: %d"%(random.randrange(1000)))
             stride = self._stride
             data = self._data
             sample = list()
@@ -286,24 +284,7 @@
                 scaler = getattr(sklearn.preprocessing,scaler_class)()
             else:
                 raise RuntimeError("Unknown scaler = %s"%scaler_class)
-=======
-        stride = self._stride
-        data = self._data
-        sample = list()
-        indices = random.sample(self._indices,min(len(self._indices),5000))
-        for i in indices:
-            step = np.random.randint(self._num_unrollings)
-            x1 = self._get_feature_vector(i,step)
-            x2 = self._get_aux_vector(i,step)
-            sample.append(np.append(x1,x2))
-
-        scaler = None
-        if hasattr(sklearn.preprocessing,scaler_class):
-            scaler = getattr(sklearn.preprocessing,scaler_class)()
-        else:
-            raise RuntimeError("Unknown scaler = %s"%scaler_class)
->>>>>>> e44dbaa0
-
+            
             scaler.fit(sample)
 
             params = dict()
@@ -388,8 +369,12 @@
         # We cannot shuffle until the entire dataset is cached
         if (self._batch_cache[-1] is not None):
             random.shuffle(self._batch_cache)
-            (key,date) = self._batch_cache[0].attribs[0]
-            print(); print("First Key %s %s"%(key,date))
+            #print()
+            #for j in range(self._num_batches):
+            #    for i in range(self._batch_size):
+            #        (key,date) = self._batch_cache[j].attribs[i]
+            #        print("First Key %s %s"%(key,date))
+            #    print("----")
             self._batch_cusror = 0
          
     def rewind(self):
