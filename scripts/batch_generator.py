--- conflicted
+++ resolved
@@ -97,18 +97,10 @@
         self._dates = data['date'].tolist() # TODO: date name should be a config
         self._data = data
         self._data_len = len(data)
-<<<<<<< HEAD
         assert(self._data_len)
-
-        self._keys = data[config.key_field].tolist()
-        self._dates = data['date'].tolist() # TODO: date field name should be in config
-
-=======
-        assert self._data_len
 
         # Setup data
         self._encode_categoricals(config)
->>>>>>> 642798f0
         self._init_column_indices(config)
         self._init_validation_set(config, validation, verbose)
 
