#!/bin/sh
''''exec python3 -u -- "$0" ${1+"$@"} # '''

# #! /usr/bin/env python3
# Copyright 2016 Euclidean Technologies Management LLC All Rights Reserved.
#
# Licensed under the Apache License, Version 2.0 (the "License");
# you may not use this file except in compliance with the License.
# You may obtain a copy of the License at
#
#     http://www.apache.org/licenses/LICENSE-2.0
#
# Unless required by applicable law or agreed to in writing, software
# distributed under the License is distributed on an "AS IS" BASIS,
# WITHOUT WARRANTIES OR CONDITIONS OF ANY KIND, either express or implied.
# See the License for the specific language governing permissions and
# limitations under the License.
# ==============================================================================

from __future__ import absolute_import
from __future__ import division
from __future__ import print_function

import time
import os
import sys
import copy
import subprocess

import math
import numpy as np
import regex as re
import pandas as pd
import argparse as ap
import random as random
import time

_GENERATIONS   = 100
_POP_SIZE      = 40
_NUM_SURVIVORS = 10
_NUM_GPU       = 4
_SLEEP_TIME    = 1
_MUTATE_RATE   = 0.3
_SHELL         = '/bin/sh'
_VALID_ERR_IDX = 7

def get_name(gen,i):
    return "gen-%04d-mem-%04d"%(gen,i);

def output_filename(gen,i):
    name = get_name(gen,i)
    filename = "output/stdout-%s.txt"%name
    return filename

def config_filename(gen,i):
    name = get_name(gen,i)
    return "%s.conf"%name

def donefile_filename(gen,gpu):
    return "output/done-g%04d-u%03d.txt"%(gen,gpu)

def script_filename(gen,gpu):
    dirname = 'scripts'
    basename = dirname + "/train-g%04d"%gen
    scriptname = basename + "-u%03d.sh"%gpu
    return scriptname

def serialize_member(mem):
  str = ""
  for el in sorted(mem):
    if el != '--name' and el != '--model_dir':
      str += ':' + mem[el][0]
  return str

def generate_results_test(pop,gen):
  result = list()
  for i in range(len(pop)):
    str = serialize_member(pop[i])
    seed = hash(str)
    random.seed(seed)
    result.append(random.random())
  return result

def generate_results(pop,gen):
<<<<<<< HEAD
    result = list()
    for i in range(len(pop)):
        filename = output_filename(gen,i)
        with open(filename) as f:
            content = f.readlines()
        content = [x.strip() for x in content]
        # remove lines w/o error
        content = [s for s in content if re.search('MSE',s)]
        errors = [float(s.split()[_VALID_ERR_IDX]) for s in content]
        errors.sort()
        result.append(errors[0])
    print("o"*80)
    print(result)
    assert(len(pop) == len(result))
    return result
=======
  result = list()
  for i in range(len(pop)):
    filename = output_filename(gen,i)
    print("Reading file "+filename)
    with open(filename) as f:
      content = f.readlines()
    content = [x.strip() for x in content] 
    # remove lines w/o error
    content = [s for s in content if re.search('MSE',s)]
    errors = [float(s.split()[_VALID_ERR_IDX]) for s in content]
    errors.sort()
    # err = errors[0] if len(errors)>0 else float("inf")
    result.append(errors[0])
  print("o"*80)
  print(result)
  assert(len(pop) == len(result))
  return result
>>>>>>> 1dd8a050

def poll_for_done(pop,gen):
    not_done = True
    while(not_done):
        time.sleep(_SLEEP_TIME) #
        num_done = 0
        for gpu in range(_NUM_GPU):
            if os.path.isfile(donefile_filename(gen,gpu)):
                num_done += 1
        if num_done == _NUM_GPU:
            not_done = False

def execute_train_scripts(pop,gen):
    str = ""
    for gpu in range(_NUM_GPU):
        str += script_filename(gen,gpu) + " & "
    os.system(str)

def create_train_scripts(pop,gen):
    dirname = 'scripts'
    if os.path.isdir(dirname) is False:
        os.makedirs(dirname)
    if os.path.isdir('output') is False:
        os.makedirs('output')
    if os.path.isdir('chkpts') is False:
        os.makedirs('chkpts')
    for gpu in range(_NUM_GPU):
        scriptname = script_filename(gen,gpu)
        with open(scriptname,"w") as f:
            print("#!%s"%_SHELL,file=f)
            assert(_POP_SIZE%_NUM_GPU==0)
            m = _POP_SIZE//_NUM_GPU
            pop_idxs = [gpu*m + i for i in range(m)]
            for i in pop_idxs:
                str = "CUDA_VISIBLE_DEVICES=%d"%gpu
                str += " deep_quant.py"
                str += " --config=config/"+config_filename(gen,i)
                str += " > output/stdout-%s.txt"%get_name(gen,i)
                str += " 2> output/stderr-%s.txt"%get_name(gen,i)
                str += "; rm -rf chkpts/chkpts-%s"%get_name(gen,i)+";"
                print(str,file=f)
            donefile = donefile_filename(gen,gpu)
            print("echo 'done.' > %s"%donefile,file=f)
        f.closed
        os.system("chmod +x %s"%scriptname)

def write_population_configs(pop,gen):
    dirname = 'config'
    if os.path.isdir(dirname) is not True:
        os.makedirs(dirname)
    for i in range(len(pop)):
        filename = dirname + '/' + config_filename(gen,i)
        configs = pop[i]
        configs['--model_dir'][0] = "chkpts/chkpts-%s"%get_name(gen,i)
        with open(filename,"w") as f:
            for flag in sorted(configs):
                print("%-30s %s"%(flag,configs[flag][0]),file=f)
        f.closed

def train_population(pop,gen):
<<<<<<< HEAD
    """ Train the population
    Args:
      pop is a population
      gen is the generation number (id)
    Returns:
      An array of performance/error for each pop member
    """
    assert(type(pop) is list)
    write_population_configs(pop,gen)
    create_train_scripts(pop,gen)
    execute_train_scripts(pop,gen)
    poll_for_done(pop,gen)
    result = generate_results(pop,gen)
    return result
=======
  """ Train the population
  Args: 
    pop is a population
    gen is the generation number (id)
  Returns: 
    An array of performance/error for each pop member
  """
  assert(type(pop) is list)
  write_population_configs(pop,gen)
  create_train_scripts(pop,gen)
  execute_train_scripts(pop,gen)
  poll_for_done(pop,gen)
  result = generate_results(pop,gen)
  # result = generate_results_test(pop,gen)
  return result
>>>>>>> 1dd8a050

def swap(items,i,j):
    """ Swap two items in a list
    """
    assert(type(items) is list)
    tmp = items[i]
    items[i] = items[j]
    items[j] = tmp

def randomize(mem):
    """ Radomize a population memeber
    Args: A member of a pop (dict of lists)
    """
    assert(type(mem) is dict)
    for flag in mem:
        items = mem[flag]
        if len(items) > 1:
            i = random.randrange(0,len(items))
            swap(items,0,i)

def mutate(mem):
<<<<<<< HEAD
    """ Mutate a population memeber
    Args: A member of a pop (dict of lists)
    """
    assert(type(mem) is dict)
    # get flags that have more than one element
    flags = [f for f in mem if len(mem[f]) > 1]
    # randomly choose one
    random.shuffle(flags)
    flag = flags[0]
    # mutate it
    i = random.randrange(1,len(mem[flag]))
    swap(mem[flag],0,i)

def init_population(config):
    """ Initialize a population
    Args: config
    Returns: population
    """
    pop = list()
    for _ in range(_POP_SIZE):
        mem = copy.deepcopy(config)
        randomize(mem)
        pop.append(mem)
    return pop

def cross_parents(mom,dad):
    assert(type(mom) is dict)
    assert(type(dad) is dict)
    child = dict()
    for flag in mom:
        assert(type(mom[flag]) is list)
        assert(type(dad[flag]) is list)
        items = mom[flag] if random.random() > 0.5 else dad[flag]
        child[flag] = items[:] # ensure a copy
    return child

def get_next_generation(pop, results):
    assert(type(pop) is list)
    assert(type(results) is list)
    combined = list(zip(results,pop))
    # lowest values are at top of list
    print('-'*80)
    print(type(combined))
    print(type(combined[0][0]))
    print(type(combined[0][1]))
    combined.sort()
    new_best = combined[0]
    survivors = [combined[i][1] for i in range(_NUM_SURVIVORS)]
    new_pop = list()
    for _ in range(_POP_SIZE):
        # cross two suvivors
        mom = survivors[random.randrange(_NUM_SURVIVORS)]
        dad = survivors[random.randrange(_NUM_SURVIVORS)]
        child = cross_parents(mom,dad)
        # mutations
        if random.random() <= _MUTATE_RATE:
            mutate(child)
        new_pop.append(child)
    return new_pop, new_best

=======
  """ Mutate a population memeber
  Args: A member of a pop (dict of lists)
  """
  assert(type(mem) is dict)
  # get flags that have more than one element
  flags = [f for f in mem if len(mem[f]) > 1]
  # randomly choose one
  random.shuffle(flags)
  flag = flags[0]
  # mutate it
  i = random.randrange(1,len(mem[flag]))
  before = mem[flag][0]
  before_s = serialize_member(mem)
  swap(mem[flag],0,i)
  after = mem[flag][0]
  after_s = serialize_member(mem)
  print("mutation: %s: %s -> %s"%(flag,before,after))
  print("BE "+before_s)
  print("AF "+after_s)

def init_population(config):
  """ Initialize a population 
  Args: config
  Returns: population
  """
  pop = list()
  for i in range(_POP_SIZE):
    mem = copy.deepcopy(config)
    randomize(mem)
    mem['--name'] = list()
    mem['--name'].append(get_name(1,i))
    str = serialize_member(mem)
    print("IN %s %s"%(str,hash(str)))
    pop.append(mem)
  return pop

def cross_parents(mom,dad,child_name='none'):
  assert(type(mom) is dict)
  assert(type(dad) is dict)
  child = dict()
  for flag in mom:
    assert(type(mom[flag]) is list)
    assert(type(dad[flag]) is list)
    items = mom[flag] if random.random() > 0.5 else dad[flag]
    child[flag] = items[:] # ensure a copy
  child['--name'][0] = child_name
  print("Crossing (1) x (2) = (3)")
  print("1: " + serialize_member(mom))
  print("2: " + serialize_member(dad))
  print("3: " + serialize_member(child))
  return child

def get_next_generation(pop, gen, results):
  assert(type(pop) is list)
  assert(type(results) is list)
  assert(len(pop) == len(results))
  combined = list(zip(results,pop))
  # lowest values are at top of list
  print('-'*80)
  print(type(combined))
  print(type(combined[0][0]))
  print(type(combined[0][1]))
  combined.sort(key=lambda tup: tup[0])
  new_best = combined[0]
  survivors = [combined[i][1] for i in range(_NUM_SURVIVORS)]
  new_pop = list()
  for i in range(_POP_SIZE):
    # cross two suvivors
    mom = survivors[random.randrange(_NUM_SURVIVORS)]
    dad = survivors[random.randrange(_NUM_SURVIVORS)]
    child = cross_parents(mom,dad,child_name=get_name(gen+1,i))
    # mutations
    if random.random() <= _MUTATE_RATE:
      mutate(child)
    print("FI "+serialize_member(child))
    new_pop.append(child)
  return new_pop, new_best
  
>>>>>>> 1dd8a050
def parse_config(filename):
    with open(filename) as f:
        content = f.readlines()
    # you may also want to remove whitespace characters like `\n` at the end of each line
    content = [x.strip() for x in content]
    config = dict()
    for i in range(len(content)):
        elements = content[i].split()
        flag = elements.pop(0)
        config[flag] = elements
    return config

def get_filename():
    # read and populate configuration
    parser = ap.ArgumentParser(description="Hyper Parameter Search")
    parser.add_argument("--config", help="Configuration file", required=True)
    args = vars(parser.parse_args())
    config_filename = args['config']
    return config_filename

def main():
    config_filename = get_filename()
    # config is a dict of lists
    config = parse_config(config_filename)

<<<<<<< HEAD
    print("Seaching on the following configs:")
    for flag in config:
        if (len(config[flag]) > 1):
            print("  %s -> (%s)"%(flag,','.join(config[flag])))
=======
  random.seed(config['--seed'][0])

  print("Seaching on the following configs:")
  for flag in config:
    if (len(config[flag]) > 1):
      print("  %s -> (%s)"%(flag,','.join(config[flag])))
>>>>>>> 1dd8a050

    results = [float('inf')]*_POP_SIZE
    pop = init_population(config)
    best = None

<<<<<<< HEAD
    for i in range(_GENERATIONS):
        result = train_population(pop,i+1)
        print('*'*80)
        print(result)
        (pop,new_best) = get_next_generation(pop,result)
        if best is None or best[0] >= new_best[0]:
            best = new_best
        gen = i+1
        name = best[1]['--model_dir'][0]
        error = best[0]
        print("Generation: %s Best: %s Error: %s"%(gen,name,error))
=======
  for i in range(_GENERATIONS):
    result = train_population(pop,i+1)
    print('*'*80)
    print(result)
    (pop,new_best) = get_next_generation(pop,i+1,result)
    if best is None or best[0] >= new_best[0]:
      best = new_best
    gen = i+1
    name = best[1]['--name'][0]
    error = best[0]
    print("Generation: %s Best: %s Error: %s"%(gen,name,error))
>>>>>>> 1dd8a050

if __name__ == "__main__":
    main()<|MERGE_RESOLUTION|>--- conflicted
+++ resolved
@@ -82,10 +82,10 @@
   return result
 
 def generate_results(pop,gen):
-<<<<<<< HEAD
     result = list()
     for i in range(len(pop)):
         filename = output_filename(gen,i)
+        print("Reading file "+filename)
         with open(filename) as f:
             content = f.readlines()
         content = [x.strip() for x in content]
@@ -98,25 +98,6 @@
     print(result)
     assert(len(pop) == len(result))
     return result
-=======
-  result = list()
-  for i in range(len(pop)):
-    filename = output_filename(gen,i)
-    print("Reading file "+filename)
-    with open(filename) as f:
-      content = f.readlines()
-    content = [x.strip() for x in content] 
-    # remove lines w/o error
-    content = [s for s in content if re.search('MSE',s)]
-    errors = [float(s.split()[_VALID_ERR_IDX]) for s in content]
-    errors.sort()
-    # err = errors[0] if len(errors)>0 else float("inf")
-    result.append(errors[0])
-  print("o"*80)
-  print(result)
-  assert(len(pop) == len(result))
-  return result
->>>>>>> 1dd8a050
 
 def poll_for_done(pop,gen):
     not_done = True
@@ -177,7 +158,6 @@
         f.closed
 
 def train_population(pop,gen):
-<<<<<<< HEAD
     """ Train the population
     Args:
       pop is a population
@@ -191,24 +171,8 @@
     execute_train_scripts(pop,gen)
     poll_for_done(pop,gen)
     result = generate_results(pop,gen)
+    # result = generate_results_test(pop,gen)
     return result
-=======
-  """ Train the population
-  Args: 
-    pop is a population
-    gen is the generation number (id)
-  Returns: 
-    An array of performance/error for each pop member
-  """
-  assert(type(pop) is list)
-  write_population_configs(pop,gen)
-  create_train_scripts(pop,gen)
-  execute_train_scripts(pop,gen)
-  poll_for_done(pop,gen)
-  result = generate_results(pop,gen)
-  # result = generate_results_test(pop,gen)
-  return result
->>>>>>> 1dd8a050
 
 def swap(items,i,j):
     """ Swap two items in a list
@@ -230,7 +194,6 @@
             swap(items,0,i)
 
 def mutate(mem):
-<<<<<<< HEAD
     """ Mutate a population memeber
     Args: A member of a pop (dict of lists)
     """
@@ -242,135 +205,73 @@
     flag = flags[0]
     # mutate it
     i = random.randrange(1,len(mem[flag]))
+    before = mem[flag][0]
+    before_s = serialize_member(mem)
     swap(mem[flag],0,i)
+    after = mem[flag][0]
+    after_s = serialize_member(mem)
+    print("mutation: %s: %s -> %s"%(flag,before,after))
+    print("BE "+before_s)
+    print("AF "+after_s)
 
 def init_population(config):
-    """ Initialize a population
+    """ Initialize a population 
     Args: config
     Returns: population
     """
     pop = list()
-    for _ in range(_POP_SIZE):
-        mem = copy.deepcopy(config)
-        randomize(mem)
-        pop.append(mem)
+    for i in range(_POP_SIZE):
+      mem = copy.deepcopy(config)
+      randomize(mem)
+      mem['--name'] = list()
+      mem['--name'].append(get_name(1,i))
+      str = serialize_member(mem)
+      print("IN %s %s"%(str,hash(str)))
+      pop.append(mem)
     return pop
 
-def cross_parents(mom,dad):
+def cross_parents(mom,dad,child_name='none'):
     assert(type(mom) is dict)
     assert(type(dad) is dict)
     child = dict()
     for flag in mom:
-        assert(type(mom[flag]) is list)
-        assert(type(dad[flag]) is list)
-        items = mom[flag] if random.random() > 0.5 else dad[flag]
-        child[flag] = items[:] # ensure a copy
+      assert(type(mom[flag]) is list)
+      assert(type(dad[flag]) is list)
+      items = mom[flag] if random.random() > 0.5 else dad[flag]
+      child[flag] = items[:] # ensure a copy
+    child['--name'][0] = child_name
+    print("Crossing (1) x (2) = (3)")
+    print("1: " + serialize_member(mom))
+    print("2: " + serialize_member(dad))
+    print("3: " + serialize_member(child))
     return child
 
-def get_next_generation(pop, results):
+def get_next_generation(pop, gen, results):
     assert(type(pop) is list)
     assert(type(results) is list)
+    assert(len(pop) == len(results))
     combined = list(zip(results,pop))
     # lowest values are at top of list
     print('-'*80)
     print(type(combined))
     print(type(combined[0][0]))
     print(type(combined[0][1]))
-    combined.sort()
+    combined.sort(key=lambda tup: tup[0])
     new_best = combined[0]
     survivors = [combined[i][1] for i in range(_NUM_SURVIVORS)]
     new_pop = list()
-    for _ in range(_POP_SIZE):
-        # cross two suvivors
-        mom = survivors[random.randrange(_NUM_SURVIVORS)]
-        dad = survivors[random.randrange(_NUM_SURVIVORS)]
-        child = cross_parents(mom,dad)
-        # mutations
-        if random.random() <= _MUTATE_RATE:
-            mutate(child)
-        new_pop.append(child)
+    for i in range(_POP_SIZE):
+      # cross two suvivors
+      mom = survivors[random.randrange(_NUM_SURVIVORS)]
+      dad = survivors[random.randrange(_NUM_SURVIVORS)]
+      child = cross_parents(mom,dad,child_name=get_name(gen+1,i))
+      # mutations
+      if random.random() <= _MUTATE_RATE:
+        mutate(child)
+      print("FI "+serialize_member(child))
+      new_pop.append(child)
     return new_pop, new_best
-
-=======
-  """ Mutate a population memeber
-  Args: A member of a pop (dict of lists)
-  """
-  assert(type(mem) is dict)
-  # get flags that have more than one element
-  flags = [f for f in mem if len(mem[f]) > 1]
-  # randomly choose one
-  random.shuffle(flags)
-  flag = flags[0]
-  # mutate it
-  i = random.randrange(1,len(mem[flag]))
-  before = mem[flag][0]
-  before_s = serialize_member(mem)
-  swap(mem[flag],0,i)
-  after = mem[flag][0]
-  after_s = serialize_member(mem)
-  print("mutation: %s: %s -> %s"%(flag,before,after))
-  print("BE "+before_s)
-  print("AF "+after_s)
-
-def init_population(config):
-  """ Initialize a population 
-  Args: config
-  Returns: population
-  """
-  pop = list()
-  for i in range(_POP_SIZE):
-    mem = copy.deepcopy(config)
-    randomize(mem)
-    mem['--name'] = list()
-    mem['--name'].append(get_name(1,i))
-    str = serialize_member(mem)
-    print("IN %s %s"%(str,hash(str)))
-    pop.append(mem)
-  return pop
-
-def cross_parents(mom,dad,child_name='none'):
-  assert(type(mom) is dict)
-  assert(type(dad) is dict)
-  child = dict()
-  for flag in mom:
-    assert(type(mom[flag]) is list)
-    assert(type(dad[flag]) is list)
-    items = mom[flag] if random.random() > 0.5 else dad[flag]
-    child[flag] = items[:] # ensure a copy
-  child['--name'][0] = child_name
-  print("Crossing (1) x (2) = (3)")
-  print("1: " + serialize_member(mom))
-  print("2: " + serialize_member(dad))
-  print("3: " + serialize_member(child))
-  return child
-
-def get_next_generation(pop, gen, results):
-  assert(type(pop) is list)
-  assert(type(results) is list)
-  assert(len(pop) == len(results))
-  combined = list(zip(results,pop))
-  # lowest values are at top of list
-  print('-'*80)
-  print(type(combined))
-  print(type(combined[0][0]))
-  print(type(combined[0][1]))
-  combined.sort(key=lambda tup: tup[0])
-  new_best = combined[0]
-  survivors = [combined[i][1] for i in range(_NUM_SURVIVORS)]
-  new_pop = list()
-  for i in range(_POP_SIZE):
-    # cross two suvivors
-    mom = survivors[random.randrange(_NUM_SURVIVORS)]
-    dad = survivors[random.randrange(_NUM_SURVIVORS)]
-    child = cross_parents(mom,dad,child_name=get_name(gen+1,i))
-    # mutations
-    if random.random() <= _MUTATE_RATE:
-      mutate(child)
-    print("FI "+serialize_member(child))
-    new_pop.append(child)
-  return new_pop, new_best
   
->>>>>>> 1dd8a050
 def parse_config(filename):
     with open(filename) as f:
         content = f.readlines()
@@ -395,26 +296,19 @@
     config_filename = get_filename()
     # config is a dict of lists
     config = parse_config(config_filename)
-
-<<<<<<< HEAD
+    
+    random.seed(config['--seed'][0])
+  
     print("Seaching on the following configs:")
     for flag in config:
         if (len(config[flag]) > 1):
             print("  %s -> (%s)"%(flag,','.join(config[flag])))
-=======
-  random.seed(config['--seed'][0])
-
-  print("Seaching on the following configs:")
-  for flag in config:
-    if (len(config[flag]) > 1):
-      print("  %s -> (%s)"%(flag,','.join(config[flag])))
->>>>>>> 1dd8a050
 
     results = [float('inf')]*_POP_SIZE
     pop = init_population(config)
     best = None
 
-<<<<<<< HEAD
+
     for i in range(_GENERATIONS):
         result = train_population(pop,i+1)
         print('*'*80)
@@ -423,22 +317,10 @@
         if best is None or best[0] >= new_best[0]:
             best = new_best
         gen = i+1
-        name = best[1]['--model_dir'][0]
+        name = best[1]['--name'][0]
         error = best[0]
         print("Generation: %s Best: %s Error: %s"%(gen,name,error))
-=======
-  for i in range(_GENERATIONS):
-    result = train_population(pop,i+1)
-    print('*'*80)
-    print(result)
-    (pop,new_best) = get_next_generation(pop,i+1,result)
-    if best is None or best[0] >= new_best[0]:
-      best = new_best
-    gen = i+1
-    name = best[1]['--name'][0]
-    error = best[0]
-    print("Generation: %s Best: %s Error: %s"%(gen,name,error))
->>>>>>> 1dd8a050
+
 
 if __name__ == "__main__":
     main()